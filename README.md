--- conflicted
+++ resolved
@@ -24,17 +24,11 @@
 ## 🚧 Project Status
 
 - This project is still in early works. It will exist as a library until all major implementations have been completed. After that it wil be turned into a binary with a terminal interface. The project will be hosted in [crates.io](https://crates.io/) when it is closer to `v1.0`. For now the project can be explored via its documentation:
-<<<<<<< HEAD
-    - Accessible (for now) on my [github page](https://aritmos.github.io/sudoxu-docs)
-    - Always available by cloning the repo and running: `cargo doc --open`.
-
-=======
     - Accessible (for now) on my [github.io page](https://aritmos.github.io/sudoxu)
     - Always available by cloning the repo and running: `cargo doc --open`.
 
 ---
 
->>>>>>> d77e062c
 - Currently the project is being rewritten in the [rewrite branch](https://github.com/aritmos/sudoxu/tree/rewrite), as I polish the original code that I wrote for the project over the summer.
 
 - To view the current implementation state and the project roadmap, visit the issues and projects tabs.
